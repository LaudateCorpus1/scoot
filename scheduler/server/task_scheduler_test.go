package server

import (
	"testing"
	"time"

	"github.com/stretchr/testify/assert"
	"github.com/twitter/scoot/cloud/cluster"
	cc "github.com/twitter/scoot/cloud/cluster"
	"github.com/twitter/scoot/common/stats"
	"github.com/twitter/scoot/runner"
	"github.com/twitter/scoot/saga/sagalogs"
	"github.com/twitter/scoot/scheduler/domain"
	"github.com/twitter/scoot/scheduler/setup/worker"
	"github.com/twitter/scoot/tests/testhelpers"
)

func Test_TaskAssignment_NoNodesAvailable(t *testing.T) {
	job := domain.GenJob(testhelpers.GenJobId(testhelpers.NewRand()), 10)
	jobAsBytes, _ := job.Serialize()

	saga, _ := sagalogs.MakeInMemorySagaCoordinatorNoGC(nil).MakeSaga(job.Id, jobAsBytes)
	js := newJobState(&job, "", saga, nil, nil, nopDurationKeyExtractor)

	// create a test cluster with no nodes
	uc := make(chan []cc.NodeUpdate)
	s := getDebugStatefulScheduler(uc)
	assignments := getTaskAssignments([]*jobState{js}, s)

	if len(assignments) != 0 {
		t.Errorf("Assignments on a cluster with no nodes should not return any assignments")
	}
}

func Test_TaskAssignment_NoTasks(t *testing.T) {
	// create a test cluster with 5 nodes
	uc := initNodeUpdateChan("node1", "node2", "node3", "node4", "node5")
	s := getDebugStatefulScheduler(uc)
	assignments := getTaskAssignments([]*jobState{}, s)

	if len(assignments) != 0 {
		t.Errorf("Assignments on a cluster with no nodes should not return any assignments")
	}
}

// Currently we schedule based on availability only.  This
// Test verifies that tasks are scheduled on all available nodes.
func Test_TaskAssignments_TasksScheduled(t *testing.T) {
	job := domain.GenJob(testhelpers.GenJobId(testhelpers.NewRand()), 10)
	jobAsBytes, _ := job.Serialize()

	saga, _ := sagalogs.MakeInMemorySagaCoordinatorNoGC(nil).MakeSaga(job.Id, jobAsBytes)
	js := newJobState(&job, "", saga, nil, nil, nopDurationKeyExtractor)

	// create a test cluster with 5 nodes
	uc := initNodeUpdateChan("node1", "node2", "node3", "node4", "node5")
	s := getDebugStatefulScheduler(uc)
	unScheduledTasks := js.getUnScheduledTasks()
	assignments := getTaskAssignments([]*jobState{js}, s)

	if len(assignments) != min(len(unScheduledTasks), 5) {
		t.Errorf(`Expected as many tasks as possible to be scheduled: NumScheduled %v, 
      5 nodes available, Number of Unscheduled Tasks %v`,
			len(assignments),
			len(unScheduledTasks))
	}
}

func Test_TaskAssignment_Affinity(t *testing.T) {
	sc := sagalogs.MakeInMemorySagaCoordinatorNoGC(nil)
	s, _, _ := initializeServices(sc, false)
	cs := s.clusterState
	// put the tasks in different jobs to make sure the first assignment has 1 task from job1 and 1 from job2
	// giving us tasks with different snapshotIDs
	j1Tasks := []*taskState{
		{TaskId: "task11", JobId: "job1", Def: domain.TaskDefinition{Command: runner.Command{SnapshotID: "snapA"}}},
		{TaskId: "task12", JobId: "job1", Def: domain.TaskDefinition{Command: runner.Command{SnapshotID: "snapA"}}},
		{TaskId: "task13", JobId: "job1", Def: domain.TaskDefinition{Command: runner.Command{SnapshotID: "snapA"}}},
		{TaskId: "task14", JobId: "job1", Def: domain.TaskDefinition{Command: runner.Command{SnapshotID: "snapA"}}},
	}
	j1s := &jobState{Job: &domain.Job{Id: "job1"}, Tasks: j1Tasks}

	j2Tasks := []*taskState{
		{TaskId: "task21", JobId: "job2", Def: domain.TaskDefinition{Command: runner.Command{SnapshotID: "snapB"}}},
		{TaskId: "task22", JobId: "job2", Def: domain.TaskDefinition{Command: runner.Command{SnapshotID: "snapB"}}},
		{TaskId: "task23", JobId: "job2", Def: domain.TaskDefinition{Command: runner.Command{SnapshotID: "snapB"}}},
		{TaskId: "task24", JobId: "job2", Def: domain.TaskDefinition{Command: runner.Command{SnapshotID: "snapB"}}},
	}
	j2s := &jobState{Job: &domain.Job{Id: "job2"}, Tasks: j2Tasks}

	assignments1 := getTaskAssignments([]*jobState{j1s, j2s}, s)
	if len(assignments1) != 5 {
		t.Errorf("Expected 5 tasks to be assigned, got %v", len(assignments1))
	}

	_, ok := cs.nodeGroups[""]
	assert.True(t, ok, "didn't find '' nodeGroup")

	// complete one task from each job.
	taskNodes := map[string]cluster.NodeId{}
	completedTasksByJob := map[string]string{}
	for _, as := range assignments1 {
		taskNodes[as.task.TaskId] = as.nodeSt.node.Id()
		job := j1s
		if as.task.JobId == "job2" {
			job = j2s
		}
		job.taskStarted(as.task.TaskId, &taskRunner{nodeSt: as.nodeSt})
		if _, ok := completedTasksByJob[as.task.JobId]; !ok {
			cs.taskCompleted(as.nodeSt.node.Id(), false)
			job.taskCompleted(as.task.TaskId, true)
			completedTasksByJob[as.task.JobId] = as.task.TaskId
		}
	}

	// run a second task assignment, the task should go to the node with the matching snapshot id
	assignments2 := getTaskAssignments([]*jobState{j1s, j2s}, s)
	if len(assignments2) != 2 {
		t.Errorf("Expected 2 tasks to be assigned, got %v", len(assignments2))
	}

	// check the task assignment is to the correct node
	haveNodeMatch := false
	for _, as2 := range assignments2 {
		for _, as1 := range assignments1 {
			if as2.task.JobId == as1.task.JobId && as2.nodeSt.node.Id() == as1.nodeSt.node.Id() {
				haveNodeMatch = true
				break
			}
		}
	}

	assert.True(t, haveNodeMatch)
	_, ok = cs.nodeGroups[""]
	assert.True(t, ok, "didn't find '' nodeGroup")
}

func getDebugStatefulScheduler(uc chan []cc.NodeUpdate) *statefulScheduler {
	rfn := func() stats.StatsRegistry { return stats.NewFinagleStatsRegistry() }
	statsReceiver, _ := stats.NewCustomStatsReceiver(rfn, 0)
	rf := func(n cluster.Node) runner.Service {
		return worker.MakeInmemoryWorker(n)
	}
	sc := SchedulerConfiguration{
		MaxRetriesPerTask:    0,
		DebugMode:            true,
		RecoverJobsOnStartup: false,
		DefaultTaskTimeout:   time.Second,
	}
<<<<<<< HEAD
	s := NewStatefulScheduler(tc.nodes, tc.ch,
		sagalogs.MakeInMemorySagaCoordinatorNoGC(nil),
=======
	s := NewStatefulScheduler(uc,
		sagalogs.MakeInMemorySagaCoordinatorNoGC(),
>>>>>>> 3e0a4d03
		rf,
		sc,
		statsReceiver,
		nil,
		nil,
	)
	return s
}

func getTaskAssignments(js []*jobState, s *statefulScheduler) []taskAssignment {

	s.inProgressJobs = js
	reqMap := map[string][]*jobState{}
	for _, j := range js {
		if _, ok := reqMap[j.Job.Def.Requestor]; !ok {
			reqMap[j.Job.Def.Requestor] = []*jobState{}
		}
		reqMap[j.Job.Def.Requestor] = append(reqMap[j.Job.Def.Requestor], j)
		j.tasksByJobClassAndStartTimeSec = s.tasksByJobClassAndStartTimeSec
	}
	s.requestorMap = reqMap

	return s.getTaskAssignments()
}<|MERGE_RESOLUTION|>--- conflicted
+++ resolved
@@ -147,13 +147,8 @@
 		RecoverJobsOnStartup: false,
 		DefaultTaskTimeout:   time.Second,
 	}
-<<<<<<< HEAD
-	s := NewStatefulScheduler(tc.nodes, tc.ch,
+	s := NewStatefulScheduler(uc,
 		sagalogs.MakeInMemorySagaCoordinatorNoGC(nil),
-=======
-	s := NewStatefulScheduler(uc,
-		sagalogs.MakeInMemorySagaCoordinatorNoGC(),
->>>>>>> 3e0a4d03
 		rf,
 		sc,
 		statsReceiver,
