package server

import (
	"errors"
	"fmt"
	"math"
	"strings"
	"testing"
	"time"

	"github.com/golang/mock/gomock"
	lru "github.com/hashicorp/golang-lru"
	log "github.com/sirupsen/logrus"
	"github.com/stretchr/testify/assert"

	cc "github.com/twitter/scoot/cloud/cluster"
	"github.com/twitter/scoot/common"
	"github.com/twitter/scoot/common/stats"
	"github.com/twitter/scoot/runner"
	"github.com/twitter/scoot/runner/execer/execers"
	"github.com/twitter/scoot/runner/runners"
	"github.com/twitter/scoot/saga"
	"github.com/twitter/scoot/saga/sagalogs"
	"github.com/twitter/scoot/scheduler/domain"
	"github.com/twitter/scoot/scheduler/setup/worker"
	"github.com/twitter/scoot/snapshot"
	"github.com/twitter/scoot/snapshot/snapshots"
	"github.com/twitter/scoot/tests/testhelpers"
)

//Mocks sometimes hang without useful output, this allows early exit with err msg.
type TestTerminator struct{}

func (t *TestTerminator) Errorf(format string, args ...interface{}) {
	panic(fmt.Sprintf(format, args...))
}
func (t *TestTerminator) Fatalf(format string, args ...interface{}) {
	panic(fmt.Sprintf(format, args...))
}

// objects needed to initialize a stateful scheduler
type schedulerDeps struct {
	nodesUpdatesCh chan []cc.NodeUpdate
	sc             saga.SagaCoordinator
	rf             func(cc.Node) runner.Service
	config         SchedulerConfiguration
	statsRegistry  stats.StatsRegistry
}

// returns default scheduler deps populated with in memory fakes
// The default cluster has 5 nodes
func getDefaultSchedDeps() *schedulerDeps {
	nodeUpdateCh := make(chan []cc.NodeUpdate, common.DefaultClusterChanSize)
	initTestCluster(nodeUpdateCh, "node1", "node2", "node3", "node4", "node5")

	return &schedulerDeps{
<<<<<<< HEAD
		initialCl: cl.nodes,
		clUpdates: cl.ch,
		sc:        sagalogs.MakeInMemorySagaCoordinatorNoGC(nil),
		rf: func(n cluster.Node) runner.Service {
=======
		nodesUpdatesCh: nodeUpdateCh,
		sc:             sagalogs.MakeInMemorySagaCoordinatorNoGC(),
		rf: func(n cc.Node) runner.Service {
>>>>>>> 3e0a4d03
			return worker.MakeInmemoryWorker(n)
		},
		config: SchedulerConfiguration{
			MaxRetriesPerTask:    0,
			DebugMode:            true,
			RecoverJobsOnStartup: false,
			DefaultTaskTimeout:   time.Second,
		},
		statsRegistry: stats.NewFinagleStatsRegistry(),
	}
}

func makeStatefulSchedulerDeps(deps *schedulerDeps) *statefulScheduler {
	statsReceiver, _ := stats.NewCustomStatsReceiver(func() stats.StatsRegistry { return deps.statsRegistry }, 0)

	s := NewStatefulScheduler(
		deps.nodesUpdatesCh,
		deps.sc,
		deps.rf,
		deps.config,
		statsReceiver,
		nil,
		nil,
	)
	s.config.RunnerRetryTimeout = 0
	s.config.RunnerRetryInterval = 0
	return s
}

func makeDefaultStatefulScheduler() *statefulScheduler {
	return makeStatefulSchedulerDeps(getDefaultSchedDeps())
}

// ensure a scheduler initializes to the correct state
func Test_StatefulScheduler_Initialize(t *testing.T) {
	s := makeDefaultStatefulScheduler()

	if len(s.inProgressJobs) != 0 {
		t.Errorf("Expected Scheduler to startup with no jobs in progress")
	}

	if len(s.clusterState.nodes) != 5 {
		t.Errorf("Expected Scheduler to have a cluster with 5 nodes")
	}

	validateCompletionCounts(s, t)
}

func Test_StatefulScheduler_ScheduleJobSuccess(t *testing.T) {
	sc := sagalogs.MakeInMemorySagaCoordinatorNoGC(nil)
	s, _, statsRegistry := initializeServices(sc, true)

	jobDef := domain.GenJobDef(1)

	go func() {
		checkJobMsg := <-s.checkJobCh
		checkJobMsg.resultCh <- nil
	}()
	id, err := s.ScheduleJob(jobDef)
	if id == "" {
		t.Errorf("Expected successfully scheduled job to return non empty job string!")
	}

	if err != nil {
		t.Errorf("Expected job to be Scheduled Successfully %v", err)
	}

	if !stats.StatsOk("", statsRegistry, t,
		map[string]stats.Rule{
			stats.SchedJobsCounter:            {Checker: stats.Int64EqTest, Value: 1},
			stats.SchedJobLatency_ms + ".avg": {Checker: stats.FloatGTTest, Value: 0.0},
			stats.SchedJobRequestsCounter:     {Checker: stats.Int64EqTest, Value: 1},
		}) {
		t.Fatal("stats check did not pass.")
	}

	validateCompletionCounts(s, t)
}

func Test_StatefulScheduler_ScheduleJobFailure(t *testing.T) {
	jobDef := domain.GenJobDef(1)

	// mock sagalog to trigger error
	mockCtrl := gomock.NewController(t)
	defer mockCtrl.Finish()
	sagaLogMock := saga.NewMockSagaLog(mockCtrl)
	sagaLogMock.EXPECT().StartSaga(gomock.Any(), gomock.Any()).Return(errors.New("test error"))
	sc := saga.MakeSagaCoordinator(sagaLogMock, nil)

	s, _, statsRegistry := initializeServices(sc, true)

	go func() {
		checkJobMsg := <-s.checkJobCh
		checkJobMsg.resultCh <- nil
	}()
	id, err := s.ScheduleJob(jobDef)
	if id != "" {
		t.Errorf("Expected unsuccessfully scheduled job to return an empty job string!")
	}

	if err == nil {
		t.Error("Expected job return error")
	}

	if !stats.StatsOk("", statsRegistry, t,
		map[string]stats.Rule{
			stats.SchedJobsCounter:            {Checker: stats.DoesNotExistTest, Value: nil},
			stats.SchedJobLatency_ms + ".avg": {Checker: stats.FloatGTTest, Value: 0.0},
			stats.SchedJobRequestsCounter:     {Checker: stats.Int64EqTest, Value: 1},
		}) {
		t.Fatal("stats check did not pass.")
	}

	validateCompletionCounts(s, t)
}

func Test_StatefulScheduler_AddJob(t *testing.T) {
	sc := sagalogs.MakeInMemorySagaCoordinatorNoGC(nil)
	s, _, statsRegistry := initializeServices(sc, true)

	jobDef := domain.GenJobDef(2)
	jobDef.Requestor = "fakeRequestor"
	go func() {
		checkJobMsg := <-s.checkJobCh
		checkJobMsg.resultCh <- nil
	}()
	id, _ := s.ScheduleJob(jobDef)

	s.step()
	if len(s.inProgressJobs) != 1 {
		t.Errorf("Expected In Progress Jobs to be 1 not %v", len(s.inProgressJobs))
	}

	if s.getJob(id) == nil {
		t.Errorf("Expected the %v to be an inProgressJobs", id)
	}

	if !stats.StatsOk("", statsRegistry, t,
		map[string]stats.Rule{
			stats.SchedAcceptedJobsGauge:                                     {Checker: stats.Int64EqTest, Value: 1},
			stats.SchedInProgressTasksGauge:                                  {Checker: stats.Int64EqTest, Value: 2},
			stats.SchedNumRunningTasksGauge:                                  {Checker: stats.Int64EqTest, Value: 2},
			fmt.Sprintf("%s_fakeRequestor", stats.SchedInProgressTasksGauge): {Checker: stats.Int64EqTest, Value: 1},
			fmt.Sprintf("%s_fakeRequestor", stats.SchedInProgressTasksGauge): {Checker: stats.Int64EqTest, Value: 2},
			fmt.Sprintf("%s_fakeRequestor", stats.SchedNumRunningTasksGauge): {Checker: stats.Int64EqTest, Value: 2},
		}) {
		t.Fatal("stats check did not pass.")
	}

	validateCompletionCounts(s, t)
}

// verifies that task gets retried maxRetryTimes and then marked as completed
func Test_StatefulScheduler_TaskGetsMarkedCompletedAfterMaxRetriesFailedStarts(t *testing.T) {
	jobDef := domain.GenJobDef(1)
	var taskIds []string
	for _, task := range jobDef.Tasks {
		taskIds = append(taskIds, task.TaskID)
	}

	taskId := taskIds[0]
	log.Info("watching", taskId)

	mockCtrl := gomock.NewController(t)
	defer mockCtrl.Finish()

	deps := getDefaultSchedDeps()
	deps.config.MaxRetriesPerTask = 3

	// create a runner factory that returns a runner that returns an error
	deps.rf = func(cc.Node) runner.Service {
		chaos := runners.NewChaosRunner(nil)

		chaos.SetError(fmt.Errorf("starting error"))
		return chaos
	}

	s := makeStatefulSchedulerDeps(deps)
	go func() {
		checkJobMsg := <-s.checkJobCh
		checkJobMsg.resultCh <- nil
	}()
	jobId, _ := s.ScheduleJob(jobDef)

	// advance scheduler until job gets scheduled & marked completed
	for len(s.inProgressJobs) == 0 || s.getJob(jobId).getJobStatus() != domain.Completed {
		s.step()
	}

	// verify task was retried enough times.
	if s.getJob(jobId).getTask(taskId).NumTimesTried != deps.config.MaxRetriesPerTask+1 {
		t.Fatalf("Expected Tries: %v times, Actual Tries: %v",
			deps.config.MaxRetriesPerTask+1, s.getJob(jobId).getTask(taskId).NumTimesTried)
	}

	// advance scheduler until job gets marked completed
	for len(s.inProgressJobs) > 0 {
		s.step()
	}

	validateCompletionCounts(s, t)
}

// verifies that task gets retried maxRetryTimes and then marked as completed
func Test_StatefulScheduler_TaskGetsMarkedCompletedAfterMaxRetriesFailedRuns(t *testing.T) {
	jobDef := domain.GenJobDef(1)
	var taskIds []string
	for _, task := range jobDef.Tasks {
		taskIds = append(taskIds, task.TaskID)
	}

	taskId := taskIds[0]
	log.Info("watching", taskId)

	mockCtrl := gomock.NewController(t)
	defer mockCtrl.Finish()

	deps := getDefaultSchedDeps()
	deps.config.MaxRetriesPerTask = 3

	// create a runner factory that returns a runner that always fails
	deps.rf = func(cc.Node) runner.Service {
		ex := execers.NewDoneExecer()
		ex.ExecError = errors.New("Test - failed to exec")
		filerMap := runner.MakeRunTypeMap()
		filerMap[runner.RunTypeScoot] = snapshot.FilerAndInitDoneCh{Filer: snapshots.MakeInvalidFiler(), IDC: nil}
		return runners.NewSingleRunner(ex, filerMap, runners.NewNullOutputCreator(), nil, stats.NopDirsMonitor, runner.EmptyID)
	}

	s := makeStatefulSchedulerDeps(deps)
	go func() {
		checkJobMsg := <-s.checkJobCh
		checkJobMsg.resultCh <- nil
	}()
	jobId, _ := s.ScheduleJob(jobDef)

	// advance scheduler until job gets scheduled & marked completed
	for len(s.inProgressJobs) == 0 || s.getJob(jobId).getJobStatus() != domain.Completed {
		s.step()
	}

	// verify task was retried enough times.
	if s.getJob(jobId).getTask(taskId).NumTimesTried != deps.config.MaxRetriesPerTask+1 {
		t.Fatalf("Expected Tries: %v times, Actual Tries: %v",
			deps.config.MaxRetriesPerTask+1, s.getJob(jobId).getTask(taskId).NumTimesTried)
	}

	// advance scheduler until job gets marked completed
	for len(s.inProgressJobs) > 0 {
		s.step()
	}

	validateCompletionCounts(s, t)
}

// Ensure a single job with one task runs to completion, updates
// state correctly, and makes the expected calls to the SagaLog
func Test_StatefulScheduler_JobRunsToCompletion(t *testing.T) {
	jobDef := domain.GenJobDef(1)
	var taskIds []string
	for _, task := range jobDef.Tasks {
		taskIds = append(taskIds, task.TaskID)
	}
	taskId := taskIds[0]

	deps := getDefaultSchedDeps()
	// cluster with one node
	deps.nodesUpdatesCh <- []cc.NodeUpdate{cc.NewAdd(cc.NewIdNode("node1"))}

	// sagalog mock to ensure all messages are logged appropriately
	mockCtrl := gomock.NewController(&TestTerminator{})
	defer mockCtrl.Finish()
	sagaLogMock := saga.NewMockSagaLog(mockCtrl)
	sagaLogMock.EXPECT().StartSaga(gomock.Any(), gomock.Any())
	sagaLogMock.EXPECT().GetActiveSagas().AnyTimes()

	deps.sc = saga.MakeSagaCoordinator(sagaLogMock, nil)

	s := makeStatefulSchedulerDeps(deps)

	// add job and run through scheduler
	go func() {
		checkJobMsg := <-s.checkJobCh
		checkJobMsg.resultCh <- nil
	}()
	jobId, _ := s.ScheduleJob(jobDef)

	// add additional saga data
	gomock.InOrder(
		sagaLogMock.EXPECT().LogMessage(saga.MakeStartTaskMessage(jobId, taskId, nil)),
		sagaLogMock.EXPECT().LogMessage(
			TaskMessageMatcher{Type: &sagaStartTask, JobId: jobId, TaskId: taskId, Data: gomock.Any()}).MinTimes(0),
		sagaLogMock.EXPECT().LogMessage(
			TaskMessageMatcher{Type: &sagaEndTask, JobId: jobId, TaskId: taskId, Data: gomock.Any()}),
		sagaLogMock.EXPECT().LogMessage(saga.MakeEndSagaMessage(jobId)),
	)
	s.step()

	// advance scheduler verify task got added & scheduled
	for s.getJob(jobId).getTask(taskId).Status == domain.NotStarted {
		s.step()
	}

	var assignedNode *nodeState
	for _, node := range s.clusterState.nodes {
		if node.runningTask == taskId {
			assignedNode = node
		}
	}

	// advance scheduler until the task completes
	for s.getJob(jobId).getTask(taskId).Status == domain.InProgress {
		s.step()
	}

	// verify state changed appropriately
	if assignedNode.runningTask != noTask {
		t.Errorf("Expected node1 to not have any running tasks")
	}

	// advance scheduler until job gets marked completed
	for s.getJob(jobId).getJobStatus() != domain.Completed {
		s.step()
	}

	// verify that EndSaga Message gets logged
	if !s.getJob(jobId).EndingSaga {
		t.Errorf("Expected Completed job to be EndingSaga")
	}

	for len(s.inProgressJobs) > 0 {
		s.step()
	}

	validateCompletionCounts(s, t)
}

func Test_StatefulScheduler_KillStartedJob(t *testing.T) {
	sc := sagalogs.MakeInMemorySagaCoordinatorNoGC(nil)
	s, _, _ := initializeServices(sc, false)

	jobId, taskIds, _ := putJobInScheduler(1, s, "pause", "", domain.P0)
	s.step() // get the first job in the queue
	for s.getJob(jobId).getTask(taskIds[0]).Status == domain.NotStarted {
		s.step()
	}

	respCh := sendKillRequest(jobId, s)

	for s.getJob(jobId).getTask(taskIds[0]).Status == domain.InProgress ||
		s.getJob(jobId).getTask(taskIds[0]).Status == domain.NotStarted {
		s.step()
	}
	errResp := <-respCh

	if errResp != nil {
		t.Fatalf("Expected no error from killJob request, instead got:%s", errResp.Error())
	}
	verifyJobStatus("verify kill", jobId, domain.Completed, []domain.Status{domain.Completed}, s, t)

	validateCompletionCounts(s, t)
}

func Test_StatefulScheduler_KillNotFoundJob(t *testing.T) {
	sc := sagalogs.MakeInMemorySagaCoordinatorNoGC(nil)
	s, _, _ := initializeServices(sc, false)
	putJobInScheduler(1, s, "pause", "", domain.P0)

	respCh := sendKillRequest("badJobId", s)

	err := waitForResponse(respCh, s)

	if err == nil {
		t.Errorf("Expected to get job not found error, instead got nil")
	}

	log.Infof("Got job not found error: \n%s", err.Error())

	validateCompletionCounts(s, t)
}

func Test_StatefulScheduler_KillFinishedJob(t *testing.T) {
	sc := sagalogs.MakeInMemorySagaCoordinatorNoGC(nil)
	s, _, _ := initializeServices(sc, true)
	jobId, taskIds, _ := putJobInScheduler(1, s, "", "", domain.P0)
	s.step() // get the job in the queue

	//advance scheduler until the task completes
	for s.getJob(jobId).getTask(taskIds[0]).Status == domain.InProgress {
		s.step()
	}

	// verify state changed appropriately
	for i := 0; i < 5; i++ {
		if s.clusterState.nodes[cc.NodeId(fmt.Sprintf("node%d", i+1))].runningTask != noTask {
			t.Errorf("Expected nodes to not have any running tasks")
		}
	}

	// advance scheduler until job gets marked completed
	for s.getJob(jobId).getJobStatus() != domain.Completed {
		s.step()
	}

	respCh := sendKillRequest(jobId, s)

	err := waitForResponse(respCh, s)

	if err != nil {
		if !strings.Contains(err.Error(), "not found") {
			t.Errorf("Expected err to be nil, instead is %v", err.Error())
		}
	} else {
		j := s.getJob(jobId)
		for j != nil {
			s.step()
			j = s.getJob(jobId)
		}
	}

	validateCompletionCounts(s, t)
}

func Test_StatefulScheduler_KillNotStartedJob(t *testing.T) {
	sc := sagalogs.MakeInMemorySagaCoordinatorNoGC(nil)
	s, _, statsRegistry := initializeServices(sc, false)

	// create a job with 5 pausing tasks and get them all to InProgress state
	jobId1, _, _ := putJobInScheduler(5, s, "pause", "", domain.P0)
	s.step()
	for !allTasksInState("job1", jobId1, s, domain.InProgress) {
		s.step()
	}

	verifyJobStatus("verify started job1", jobId1, domain.InProgress,
		[]domain.Status{domain.InProgress, domain.InProgress, domain.InProgress, domain.InProgress, domain.InProgress}, s, t)

	if !stats.StatsOk("first stage", statsRegistry, t,
		map[string]stats.Rule{
			stats.SchedAcceptedJobsGauge: {Checker: stats.Int64EqTest, Value: 1},
			stats.SchedWaitingJobsGauge:  {Checker: stats.Int64EqTest, Value: 0},
		}) {
		t.Fatal("stats check did not pass.")
	}

	// put a job with 3 tasks in the queue - all tasks should be in NotStarted state
	jobId2, _, _ := putJobInScheduler(3, s, "pause", "", domain.P0)
	s.step()
	verifyJobStatus("verify put job2 in scheduler", jobId2, domain.InProgress,
		[]domain.Status{domain.NotStarted, domain.NotStarted, domain.NotStarted}, s, t)

	if !stats.StatsOk("second stage", statsRegistry, t,
		map[string]stats.Rule{
			stats.SchedAcceptedJobsGauge: {Checker: stats.Int64EqTest, Value: 2},
			stats.SchedWaitingJobsGauge:  {Checker: stats.Int64EqTest, Value: 1},
		}) {
		t.Fatal("stats check did not pass.")
	}

	// kill the second job twice to verify the killed 2x error message
	respCh := sendKillRequest(jobId2, s)
	respCh2 := sendKillRequest(jobId2, s)

	// pause to let the scheduler pick up the kill requests, then step once to process them.
	time.Sleep(500 * time.Millisecond)
	s.step()

	// wait for a response from the first kill and check for one err == nil and one err != nil
	err := waitForResponse(respCh, s)
	err2 := waitForResponse(respCh2, s)

	if (err == nil) == (err2 == nil) {
		t.Errorf("Expected one nil and one non-nil err when killing job twice, got: %v, %v", err, err2)
	} else if err == nil && !strings.Contains(err2.Error(), "was already killed,") {
		t.Errorf("Killed a job twice, expected the error to contain 'was already killed', got %s", err2.Error())
	} else if err != nil && !strings.Contains(err.Error(), "was already killed,") {
		t.Errorf("Killed a job twice, expected the error to contain 'was already killed', got %s", err.Error())
	}

	// verify that the first job is still running
	verifyJobStatus("verify job1 still running", jobId1, domain.InProgress,
		[]domain.Status{domain.InProgress, domain.InProgress, domain.InProgress, domain.InProgress, domain.InProgress}, s, t)

	// cleanup
	sendKillRequest(jobId1, s)

	validateCompletionCounts(s, t)
}

func Test_StatefulScheduler_Throttle_Error(t *testing.T) {
	sc := sagalogs.MakeInMemorySagaCoordinatorNoGC(nil)
	s, _, _ := initializeServices(sc, false)

	err := s.SetSchedulerStatus(-10)
	expected := "invalid tasks limit:-10. Must be >= -1."
	if strings.Compare(expected, fmt.Sprintf("%s", err)) != 0 {
		t.Fatalf("expected: %s, got: %s", expected, err)
	}
}
func Test_StatefulScheduler_GetThrottledStatus(t *testing.T) {
	sc := sagalogs.MakeInMemorySagaCoordinatorNoGC(nil)
	s, _, _ := initializeServices(sc, false)

	s.SetSchedulerStatus(0)

	var num_tasks, max_tasks int
	num_tasks, max_tasks = s.GetSchedulerStatus()
	if num_tasks != 0 || max_tasks != 0 {
		t.Fatalf("GetSchedulerStatus: expected: 0, 0, got: %d, %d",
			num_tasks, max_tasks)
	}
}

func Test_StatefulScheduler_GetNotThrottledStatus(t *testing.T) {
	sc := sagalogs.MakeInMemorySagaCoordinatorNoGC(nil)
	s, _, _ := initializeServices(sc, false)

	s.SetSchedulerStatus(-1)

	var num_tasks, max_tasks int
	num_tasks, max_tasks = s.GetSchedulerStatus()
	if num_tasks != 0 || max_tasks != -1 {
		t.Fatalf("GetSchedulerStatus: expected: 0, -1, got: %d, %d",
			num_tasks, max_tasks)
	}
}

func Test_StatefulScheduler_GetSomeThrottledStatus(t *testing.T) {
	sc := sagalogs.MakeInMemorySagaCoordinatorNoGC(nil)
	s, _, _ := initializeServices(sc, false)

	s.SetSchedulerStatus(10)

	var num_tasks, max_tasks int
	num_tasks, max_tasks = s.GetSchedulerStatus()
	if num_tasks != 0 || max_tasks != 10 {
		t.Fatalf("GetSchedulerStatus: expected: 0, 10, got: %d, %d",
			num_tasks, max_tasks)
	}
}

func TestUpdateAvgDuration(t *testing.T) {
	taskDurations, err := lru.New(3)
	if err != nil {
		t.Fatalf("Failed to create LRU: %v", err)
	}

	// verify durations are tracked correctly

	addOrUpdateTaskDuration(taskDurations, "foo", 5*time.Second)
	addOrUpdateTaskDuration(taskDurations, "foo", 21*time.Second)
	addOrUpdateTaskDuration(taskDurations, "foo", 25*time.Second)

	iface, ok := taskDurations.Get("foo")
	if !ok {
		t.Fatal("foo wasn't in taskDurations")
	}
	ad, ok := iface.(*averageDuration)
	if !ok {
		t.Fatal("Failed iface assertion to *averageDuration")
	}
	if ad.duration != 17*time.Second {
		t.Fatalf("Expected 17 seconds, got %v", ad.duration)
	}

	// verify lru size limit

	if taskDurations.Len() != 1 {
		t.Fatalf("Expected taskDurations len: 1, got: %d", taskDurations.Len())
	}

	addOrUpdateTaskDuration(taskDurations, "bar", 5*time.Second)
	addOrUpdateTaskDuration(taskDurations, "baz", 5*time.Second)
	addOrUpdateTaskDuration(taskDurations, "oof", 5*time.Second)

	if taskDurations.Len() != 3 {
		t.Fatalf("Expected taskDurations len: 3, got: %d", taskDurations.Len())
	}
}

// Respectable figures from a 2018 13" Macbook Pro 2.7Ghz Quad core i7:
// tasksInJob = 100:   181 iterations, ~6,000,000 ns/op
// tasksInJob = 1000:  50  iterations, ~22,000,000 ns/op
// tasksInJob = 10000: 4   iterations, ~300,000,000 ns/op
func BenchmarkProcessKillJobsRequests(b *testing.B) {
	sc := sagalogs.MakeInMemorySagaCoordinatorNoGC(nil)
	s, _, _ := initializeServices(sc, false)
	tasksInJob := 10000

	for i := 0; i < b.N; i++ {
		jobId, _, _ := putJobInScheduler(tasksInJob, s, "pause", "", domain.P0)
		s.step()

		validKillRequests := []jobKillRequest{{jobId: jobId, responseCh: make(chan error, 1)}}
		s.processKillJobRequests(validKillRequests)
	}
}

func allTasksInState(jobName string, jobId string, s *statefulScheduler, status domain.Status) bool {
	for _, task := range s.getJob(jobId).Tasks {
		if task.Status != status {
			return false
		}
	}

	return true
}

func waitForResponse(respCh chan error, s *statefulScheduler) error {
	var lookingForResp bool = true
	for lookingForResp {
		select {
		case err := <-respCh:
			return err
		default:
			s.step()
		}
	}

	return nil
}

func sendKillRequest(jobId string, s *statefulScheduler) chan error {
	respCh := make(chan error)
	go func(respCh chan error) {
		respCh <- s.KillJob(jobId)
	}(respCh)

	return respCh
}

func initializeServices(sc saga.SagaCoordinator, useDefaultDeps bool) (*statefulScheduler, []*execers.SimExecer, stats.StatsRegistry) {
	var deps *schedulerDeps
	var exs []*execers.SimExecer
	if useDefaultDeps {
		deps = getDefaultSchedDeps()
	} else {
		deps, exs = getDepsWithSimWorker()
	}

	deps.sc = sc
	return makeStatefulSchedulerDeps(deps), exs, deps.statsRegistry
}

// create a job definition containing numTasks tasks and put it in the scheduler.
// usingPausingExecer is true, each task will contain the command "pause"
func putJobInScheduler(numTasks int, s *statefulScheduler, command string,
	requestor string, priority domain.Priority) (string, []string, error) {
	// create the job and run it to completion
	jobDef := domain.GenJobDef(numTasks)
	jobDef.Requestor = requestor
	jobDef.Priority = priority

	var taskIds []string

	if command != "" {
		//change command to pause.
		for i := range jobDef.Tasks {
			// set the command to pause
			jobDef.Tasks[i].Argv = []string{command}
		}
	}

	for _, task := range jobDef.Tasks {
		taskIds = append(taskIds, task.TaskID)
	}

	// put the job on the jobs channel
	go func() {
		// simulate checking the job and returning no error, so ScheduleJob() will put the job definition
		// immediately on the addJobCh
		checkJobMsg := <-s.checkJobCh
		checkJobMsg.resultCh <- nil
	}()
	jobId, err := s.ScheduleJob(jobDef)

	return jobId, taskIds, err
}

func verifyJobStatus(tag string, jobId string, expectedJobStatus domain.Status, expectedTaskStatus []domain.Status,
	s *statefulScheduler, t *testing.T) bool {
	jobStatus := s.getJob(jobId)

	if jobStatus.getJobStatus() != expectedJobStatus {
		t.Errorf("%s: Expected job status to be %s, got %s", tag, expectedJobStatus.String(), jobStatus.getJobStatus().String())
		return false
	}

	i := 0
	for _, task := range jobStatus.Tasks {
		if task.Status != expectedTaskStatus[i] {
			t.Errorf("%s: Expected task %d status to be %s, got %s", tag, i, expectedTaskStatus[i].String(), task.Status.String())
			return false
		}
		i++
	}

	return true
}

func getDepsWithSimWorker() (*schedulerDeps, []*execers.SimExecer) {

	uc := initNodeUpdateChan("node1", "node2", "node3", "node4", "node5")

	return &schedulerDeps{
<<<<<<< HEAD
		initialCl: cl.nodes,
		clUpdates: cl.ch,
		sc:        sagalogs.MakeInMemorySagaCoordinatorNoGC(nil),
		rf: func(n cluster.Node) runner.Service {
=======
		nodesUpdatesCh: uc,
		sc:             sagalogs.MakeInMemorySagaCoordinatorNoGC(),
		rf: func(n cc.Node) runner.Service {
>>>>>>> 3e0a4d03
			ex := execers.NewSimExecer()
			filerMap := runner.MakeRunTypeMap()
			filerMap[runner.RunTypeScoot] = snapshot.FilerAndInitDoneCh{Filer: snapshots.MakeInvalidFiler(), IDC: nil}
			runner := runners.NewSingleRunner(ex, filerMap, runners.NewNullOutputCreator(), nil, stats.NopDirsMonitor, runner.EmptyID)
			return runner
		},
		config: SchedulerConfiguration{
			MaxRetriesPerTask:    0,
			DebugMode:            true,
			RecoverJobsOnStartup: false,
			DefaultTaskTimeout:   time.Second,
		},
		statsRegistry: stats.NewFinagleStatsRegistry(),
	}, nil
}

func validateCompletionCounts(s *statefulScheduler, t *testing.T) {

	// check the counts of entries in tasksByJobClassAndStartTimeSec map and counts within each jobState
	for _, js := range s.inProgressJobs {
		mapRunning := 0
		for classNStartKey, v := range js.tasksByJobClassAndStartTimeSec {
			if classNStartKey.class != js.jobClass {
				continue
			}
			for jobIDnTaskID := range v {
				if jobIDnTaskID.jobID != js.Job.Id {
					continue
				}
				mapRunning++
			}
		}

		jRunning := 0
		jCompleted := 0
		jNotStarted := 0
		for _, taskState := range js.Tasks {
			if taskState.Status == domain.InProgress {
				jRunning++
			} else if taskState.Status == domain.NotStarted {
				jNotStarted++
			} else if taskState.Status == domain.Completed {
				jCompleted++
			}
		}
		// job's running task counts:
		// taskStates in running state vs js count of tasks in running state
		assert.Equal(t, jRunning, js.TasksRunning,
			"job  %s,%s,%s, has %d tasks in running state but %s running task count",
			jRunning, js.jobClass, js.Job.Def.Requestor, js.Job.Id, jRunning, js.TasksRunning)
		// the map's (running) task count vs job state's running task count
		assert.Equal(t, mapRunning, js.TasksRunning, "job:%s,%s,%s has %d tasks running in the map, but %d in its TasksRunning count",
			js.jobClass, js.Job.Def.Requestor, js.Job.Id, mapRunning, js.TasksRunning)

		// jobState's completed task counts:
		// taskStates in completed state vs js count of tasks in completed state
		assert.Equal(t, jCompleted, js.TasksCompleted,
			"job %s,%s,%s has %d tasks in completed state but a count of %d completed tasks",
			jRunning, js.jobClass, js.Job.Def.Requestor, js.Job.Id, jCompleted, js.TasksCompleted)
	}

	// total running in map vs total running for scheduler
	totalMapRunning := 0
	for _, v := range s.tasksByJobClassAndStartTimeSec {
		totalMapRunning += len(v)
	}
	_, _, running := s.getSchedulerTaskCounts()
	assert.Equal(t, totalMapRunning, running, "running count from tasksByJobClassAndStartTimeSec map (%d) is not equal to running from scheduler (%d)",
		totalMapRunning, running)
}

func Test_StatefulScheduler_RequestorCountsStats(t *testing.T) {
	sc := sagalogs.MakeInMemorySagaCoordinatorNoGC(nil)
	s, _, _ := initializeServices(sc, false)
	s.SetClassLoadPercents(map[string]int32{"fake R1": 60, "fake R2": 40})
	s.SetRequestorToClassMap(map[string]string{"fake R1": "fake R1", "fake R2": "fake R2"})

	requestors := []string{"fake R1", "fake R1", "fake R1", "fake R2", "fake R2"}
	// put 5 jobs in the queue
	for i := 0; i < 5; i++ {
		jobDef := domain.GenJobDef((i + 1))
		for j := 0; j < len(jobDef.Tasks); j++ {
			jobDef.Tasks[j].TaskID = fmt.Sprintf("task: %d", j)
		}
		jobDef.Requestor = requestors[i]
		jobDef.Priority = domain.P0

		go func() {
			// simulate checking the job and returning no error, so ScheduleJob() will put the job definition
			// immediately on the addJobCh
			checkJobMsg := <-s.checkJobCh
			checkJobMsg.resultCh <- nil
		}()

		s.ScheduleJob(jobDef)
		s.addJobs()
	}

	s.step()

	tmp := string(s.stat.Render(true))
	fmt.Println(tmp)
	assert.True(t, strings.Contains(tmp, "\"schedInProgressTasksGauge\": 15"))
	assert.True(t, strings.Contains(tmp, "\"schedInProgressTasksGauge_fake R1\": 6"))
	assert.True(t, strings.Contains(tmp, "\"schedInProgressTasksGauge_fake R2\": 9"))
	assert.True(t, strings.Contains(tmp, "\"schedNumRunningTasksGauge\": 5"))
	assert.True(t, strings.Contains(tmp, "\"schedNumRunningTasksGauge_fake R1\": 3"))
	assert.True(t, strings.Contains(tmp, "\"schedNumRunningTasksGauge_fake R2\": 2"))
	assert.True(t, strings.Contains(tmp, "\"schedNumWaitingTasksGauge\": 10"))
	assert.True(t, strings.Contains(tmp, "\"schedNumWaitingTasksGauge_fake R1\": 3"))
	assert.True(t, strings.Contains(tmp, "\"schedNumWaitingTasksGauge_fake R2\": 7"))
}

func Test_StatefulScheduler_TaskDurationOrdering_Durations(t *testing.T) {
	sc := sagalogs.MakeInMemorySagaCoordinatorNoGC(nil)
	s, _, _ := initializeServices(sc, true)
	s.SetClassLoadPercents(map[string]int32{"fake R1": 100})
	s.SetRequestorToClassMap(map[string]string{"fake R1": "fake R1"})

	// validate when already have duration
	for i := 1; i < 5; i++ {
		addOrUpdateTaskDuration(s.taskDurations, fmt.Sprintf("task: %d", i), time.Duration(i*10)*time.Second)
	}

	// put 5 jobs in the queue
	for i := 0; i < 5; i++ {
		jobDef := domain.GenJobDef((i + 1))
		for j := 0; j < len(jobDef.Tasks); j++ {
			jobDef.Tasks[j].TaskID = fmt.Sprintf("task: %d", j)
		}
		jobDef.Requestor = "fake R1"
		jobDef.Priority = domain.P0

		go func() {
			// simulate checking the job and returning no error, so ScheduleJob() will put the job definition
			// immediately on the addJobCh
			checkJobMsg := <-s.checkJobCh
			checkJobMsg.resultCh <- nil
		}()

		s.ScheduleJob(jobDef)
		s.addJobs()
	}

	s.step()

	for i := 0; i < 5; i++ {
		js := s.inProgressJobs[i]
		for j := 0; j < len(js.Tasks); j++ {
			task := js.Tasks[j]
			expectedTaskId := fmt.Sprintf("task: %d", len(js.Tasks)-j-1)
			assert.Equal(t, expectedTaskId, task.TaskId, fmt.Sprintf("expected job %d, task[%d] to be %s, got %s",
				i, j, expectedTaskId, task.TaskId))
		}
		priorDuration := js.Tasks[0].AvgDuration
		for j := 1; j < len(js.Tasks); j++ {
			task := js.Tasks[j]
			assert.True(t, priorDuration >= task.AvgDuration, fmt.Sprintf("expected job %d, %s, duration %d to be <= than %d",
				i, task.TaskId, task.AvgDuration, priorDuration))
			priorDuration = js.Tasks[j].AvgDuration
		}
	}
}

// Test creating job definitions with tasks in descending duration order
func Test_TaskAssignments_TasksScheduledByDuration(t *testing.T) {
	// create a test cluster with 3 nodes
	uc := initNodeUpdateChan("node1", "node2", "node3")
	s := getDebugStatefulScheduler(uc)
	taskKeyFn := func(key string) string {
		keyParts := strings.Split(key, " ")
		return keyParts[len(keyParts)-1]
	}
	s.durationKeyExtractorFn = taskKeyFn

	// create a jobdef with 10 tasks
	job := domain.GenJob(testhelpers.GenJobId(testhelpers.NewRand()), 10)

	// set the scheduler's current (fake) duration data
	for i := range job.Def.Tasks {
		// update TaskID to match what we are really seeing from our clients (GenJob() generates different values needed by other tests)
		job.Def.Tasks[i].TaskID = strings.Join(job.Def.Tasks[i].Argv, " ")
		addOrUpdateTaskDuration(s.taskDurations, s.durationKeyExtractorFn(job.Def.Tasks[i].TaskID), time.Duration(i)*time.Second)
	}
	go func() {
		// simulate checking the job and returning no error, so ScheduleJob() will put the job definition
		// immediately on the addJobCh
		checkJobMsg := <-s.checkJobCh
		checkJobMsg.resultCh <- nil
	}()

	s.ScheduleJob(job.Def)
	s.addJobs()

	js1 := s.inProgressJobs[0]
	// verify tasks are in descending duration order
	for i, task := range js1.Tasks {
		assert.True(t, task.AvgDuration != time.Duration(math.MaxInt64), "average duration not found for task %d, %v", i, task)
		if i == 0 {
			continue
		}
		assert.True(t, js1.Tasks[i-1].AvgDuration >= task.AvgDuration, fmt.Sprintf("tasks not in descending duration order at task %d, %v", i, task))
	}
}

func initNodeUpdateChan(nodes ...string) chan []cc.NodeUpdate {
	uc := make(chan []cc.NodeUpdate, common.DefaultClusterChanSize)
	updates := []cc.NodeUpdate{}
	for _, node := range nodes {
		updates = append(updates, cc.NewAdd(cc.NewIdNode(node)))
	}
	uc <- updates
	return uc
}<|MERGE_RESOLUTION|>--- conflicted
+++ resolved
@@ -54,16 +54,9 @@
 	initTestCluster(nodeUpdateCh, "node1", "node2", "node3", "node4", "node5")
 
 	return &schedulerDeps{
-<<<<<<< HEAD
-		initialCl: cl.nodes,
-		clUpdates: cl.ch,
-		sc:        sagalogs.MakeInMemorySagaCoordinatorNoGC(nil),
-		rf: func(n cluster.Node) runner.Service {
-=======
 		nodesUpdatesCh: nodeUpdateCh,
-		sc:             sagalogs.MakeInMemorySagaCoordinatorNoGC(),
+		sc:             sagalogs.MakeInMemorySagaCoordinatorNoGC(nil),
 		rf: func(n cc.Node) runner.Service {
->>>>>>> 3e0a4d03
 			return worker.MakeInmemoryWorker(n)
 		},
 		config: SchedulerConfiguration{
@@ -769,16 +762,9 @@
 	uc := initNodeUpdateChan("node1", "node2", "node3", "node4", "node5")
 
 	return &schedulerDeps{
-<<<<<<< HEAD
-		initialCl: cl.nodes,
-		clUpdates: cl.ch,
-		sc:        sagalogs.MakeInMemorySagaCoordinatorNoGC(nil),
-		rf: func(n cluster.Node) runner.Service {
-=======
 		nodesUpdatesCh: uc,
-		sc:             sagalogs.MakeInMemorySagaCoordinatorNoGC(),
+		sc:             sagalogs.MakeInMemorySagaCoordinatorNoGC(nil),
 		rf: func(n cc.Node) runner.Service {
->>>>>>> 3e0a4d03
 			ex := execers.NewSimExecer()
 			filerMap := runner.MakeRunTypeMap()
 			filerMap[runner.RunTypeScoot] = snapshot.FilerAndInitDoneCh{Filer: snapshots.MakeInvalidFiler(), IDC: nil}
